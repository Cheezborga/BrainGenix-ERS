//======================================================================//
// This file is part of the BrainGenix-ERS Environment Rendering System //
//======================================================================//

#include <ERS_ModelLoader.h>

// FIXME:
// Cleanup Doxygen, fix headers, etc.
// optionally optimize processgpu function to provide least amount of lag as possible
// Add Placeholder meshes during loading

ERS_CLASS_ModelLoader::ERS_CLASS_ModelLoader(ERS_STRUCT_SystemUtils* SystemUtils, int MaxModelLoadingThreads) {

    SystemUtils_ = SystemUtils;
    SystemUtils_->Logger_->Log("Initializing Model Loader", 5);
    FreeImage_Initialise();

    if (MaxModelLoadingThreads == -1) {
        SystemUtils_->Logger_->Log("Identifying Number Of CPU Cores", 4);
        MaxModelLoadingThreads = std::thread::hardware_concurrency();
    SystemUtils_->Logger_->Log(std::string(std::string("Identified ") + std::to_string(MaxModelLoadingThreads) + std::string(" Cores")).c_str(), 4);

        
    }
    SystemUtils_->Logger_->Log(std::string(std::string("Creating ") + std::to_string(MaxModelLoadingThreads) + std::string("Model Loading Threads")).c_str(), 4);
    for (int i = 0; i < MaxModelLoadingThreads; i++) {
        SystemUtils_->Logger_->Log(std::string(std::string("Creating Worker Thread ") + std::to_string(i)).c_str(), 3);
        WorkerThreads_.push_back(std::thread(&ERS_CLASS_ModelLoader::WorkerThread, this));
    }

    SystemUtils_->Logger_->Log("Creating Reference Loading Thread", 5);
    ModelRefrenceThread_ = std::thread(&ERS_CLASS_ModelLoader::ReferenceThread, this);


}

ERS_CLASS_ModelLoader::~ERS_CLASS_ModelLoader() {

    SystemUtils_->Logger_->Log("ERS_CLASS_ModelLoader Destructor Called", 6);
    FreeImage_DeInitialise();



    // Shutdown Threads
    SystemUtils_->Logger_->Log("Sending Join Command To Worker Threads", 5);
    BlockThread_.lock();
    ExitThreads_ = true;
    BlockThread_.unlock();

    SystemUtils_->Logger_->Log("Joining Worker Threads", 6);
    for (int i = 0; (long)i < (long)WorkerThreads_.size(); i++) {
        SystemUtils_->Logger_->Log(std::string(std::string("Joining Worker Thread ") + std::to_string(i)).c_str(), 3);
        WorkerThreads_[i].join();
    }
    SystemUtils_->Logger_->Log("Finished Joining Worker Threads", 6);


    SystemUtils_->Logger_->Log("Sending Join Command To Reference Thread", 5);
    BlockRefThread_.lock();
    ExitRefThread_ = true;
    BlockRefThread_.unlock();

    SystemUtils_->Logger_->Log("Joining Reference Loader Thread", 5);
    ModelRefrenceThread_.join();
    SystemUtils_->Logger_->Log("Finished Joining Reference Loader Thread", 5);


}

void ERS_CLASS_ModelLoader::WorkerThread() {

    bool ThreadShouldRun = true;
    while (ThreadShouldRun) {

        // Acquire Check Lock
        BlockThread_.lock();
        if (ExitThreads_) {
            ThreadShouldRun = false;
            BlockThread_.unlock();
        } else {

            // Check If Items In Work Queue
            int Size = WorkItems_.size();
            if (Size > 0) {

                // Get Item, Remove From Queue, Unlock
                std::shared_ptr<ERS_STRUCT_Model> WorkItem = WorkItems_[0];
                long WorkID = WorkIDs_[0];
                bool FlipTexture = FlipTextures_[0];

                WorkItems_.erase(WorkItems_.begin());
                WorkIDs_.erase(WorkIDs_.begin());
                FlipTextures_.erase(FlipTextures_.begin());

                BlockThread_.unlock();

                // Process Item
                LoadModel(WorkID, WorkItem, FlipTexture);

            } else {
                
                // No Work Items, Unlock Mutex, Sleep Thread
                BlockThread_.unlock();
                std::this_thread::sleep_for(std::chrono::milliseconds(20));

            }
        }


    }

}

void ERS_CLASS_ModelLoader::ProcessNewModels(ERS_STRUCT_Scene* ActiveScene) {

    // Check List Of Models
    for (unsigned long i = 0; i <ActiveScene->Models.size(); i++) {
        
        if ( (ActiveScene->Models[i]->IsReadyForGPU) && !(ActiveScene->Models[i]->FullyReady) ) {

            SystemUtils_->Logger_->Log(std::string(std::string("Pushing Material Information To GPU For Asset: ") + std::to_string(ActiveScene->Models[i]->AssetID)).c_str(), 4);

            ProcessGPU(ActiveScene->Models[i]);
            ActiveScene->Models[i]->FullyReady = true;

        }

    }

}

void ERS_CLASS_ModelLoader::AddModelToLoadingQueue(long AssetID, std::shared_ptr<ERS_STRUCT_Model> Model, bool FlipTextures) {

    // Log Addition
    SystemUtils_->Logger_->Log(std::string(std::string("Adding Model '") + std::to_string(AssetID) + std::string("' To Load Queue")).c_str(), 4);

    // Add To Queue
    BlockThread_.lock();

    WorkIDs_.push_back(AssetID);
    WorkItems_.push_back(Model);
    FlipTextures_.push_back(FlipTextures);
    

    BlockThread_.unlock();

}

void ERS_CLASS_ModelLoader::ProcessGPU(std::shared_ptr<ERS_STRUCT_Model> Model) {

        

    // Push Textures To GPU RAM
    for (unsigned long i = 0; i < Model->TexturesToPushToGPU_.size(); i++) {

        // Generate Texture
        unsigned int TextureID;
        glGenTextures(1, &TextureID);
        glBindTexture(GL_TEXTURE_2D, TextureID);

        // Set Texture Properties
        glTexParameteri(GL_TEXTURE_2D, GL_TEXTURE_WRAP_S, GL_REPEAT);
        glTexParameteri(GL_TEXTURE_2D, GL_TEXTURE_WRAP_T, GL_REPEAT);
        glTexParameteri(GL_TEXTURE_2D, GL_TEXTURE_MIN_FILTER, GL_LINEAR_MIPMAP_LINEAR);
        glTexParameteri(GL_TEXTURE_2D, GL_TEXTURE_MAG_FILTER, GL_LINEAR);

        // Convert FIBITMAP* To Raw Image Bytes
        unsigned char* RawImageData = Model->TexturesToPushToGPU_[i].ImageBytes;

        if (RawImageData != NULL) {
            if (Model->TexturesToPushToGPU_[i].FreeImageBackend) {
                if (Model->TexturesToPushToGPU_[i].Channels == 4) {
                    glTexImage2D(GL_TEXTURE_2D, 0, GL_RGBA, Model->TexturesToPushToGPU_[i].Width, Model->TexturesToPushToGPU_[i].Height, 0, GL_BGRA, GL_UNSIGNED_BYTE, RawImageData);
                } else if (Model->TexturesToPushToGPU_[i].Channels == 3) {
                    glTexImage2D(GL_TEXTURE_2D, 0, GL_RGB, Model->TexturesToPushToGPU_[i].Width, Model->TexturesToPushToGPU_[i].Height, 0, GL_BGR, GL_UNSIGNED_BYTE, RawImageData);
                } else if (Model->TexturesToPushToGPU_[i].Channels == 2) {
                    glTexImage2D(GL_TEXTURE_2D, 0, GL_RG, Model->TexturesToPushToGPU_[i].Width, Model->TexturesToPushToGPU_[i].Height, 0, GL_RG, GL_UNSIGNED_BYTE, RawImageData);
                } else if (Model->TexturesToPushToGPU_[i].Channels == 1) {
                    glTexImage2D(GL_TEXTURE_2D, 0, GL_RED, Model->TexturesToPushToGPU_[i].Width, Model->TexturesToPushToGPU_[i].Height, 0, GL_RED, GL_UNSIGNED_BYTE, RawImageData);
                } else {
                    SystemUtils_->Logger_->Log(std::string("Texture With ID '") + Model->TexturesToPushToGPU_[i].Path + std::string("' For Model '") + Model->Name + std::string("' Has Unsupported Number Of Channels: ") + std::to_string(Model->TexturesToPushToGPU_[i].Channels), 8);
                }
            } else {
                if (Model->TexturesToPushToGPU_[i].Channels == 4) {
                    glTexImage2D(GL_TEXTURE_2D, 0, GL_RGBA, Model->TexturesToPushToGPU_[i].Width, Model->TexturesToPushToGPU_[i].Height, 0, GL_RGBA, GL_UNSIGNED_BYTE, RawImageData);
                } else if (Model->TexturesToPushToGPU_[i].Channels == 3) {
                    glTexImage2D(GL_TEXTURE_2D, 0, GL_RGB, Model->TexturesToPushToGPU_[i].Width, Model->TexturesToPushToGPU_[i].Height, 0, GL_RGB, GL_UNSIGNED_BYTE, RawImageData);
                } else if (Model->TexturesToPushToGPU_[i].Channels == 2) {
                    glTexImage2D(GL_TEXTURE_2D, 0, GL_RG, Model->TexturesToPushToGPU_[i].Width, Model->TexturesToPushToGPU_[i].Height, 0, GL_RG, GL_UNSIGNED_BYTE, RawImageData);
                } else if (Model->TexturesToPushToGPU_[i].Channels == 1) {
                    glTexImage2D(GL_TEXTURE_2D, 0, GL_RED, Model->TexturesToPushToGPU_[i].Width, Model->TexturesToPushToGPU_[i].Height, 0, GL_RED, GL_UNSIGNED_BYTE, RawImageData);
                } else {
                    SystemUtils_->Logger_->Log(std::string("Texture With ID '") + Model->TexturesToPushToGPU_[i].Path + std::string("' For Model '") + Model->Name + std::string("' Has Unsupported Number Of Channels: ") + std::to_string(Model->TexturesToPushToGPU_[i].Channels), 8);
                }  
            }
<<<<<<< HEAD

            glGenerateMipmap(GL_TEXTURE_2D);

=======
            glGenerateMipmap(GL_TEXTURE_2D);
>>>>>>> 97f788be

        } else {
            SystemUtils_->Logger_->Log("Texture Failed To Load, Cannot Push To GPU", 9);
        }



        // Unload Image Data
        if (Model->TexturesToPushToGPU_[i].FreeImageBackend) {
            FreeImage_Unload(Model->TexturesToPushToGPU_[i].ImageData);
        } else {
            stbi_image_free(Model->TexturesToPushToGPU_[i].ImageBytes);
        }

        // Append To Texture Index
        Model->OpenGLTextureIDs_.push_back(TextureID);
    }



    // Erase List To Save Memory
    Model->TexturesToPushToGPU_.erase(Model->TexturesToPushToGPU_.begin(), Model->TexturesToPushToGPU_.end());



    // Collect Vertex Count Analytics
    for (unsigned long i = 0; i < Model->Meshes.size(); i++) {
        Model->TotalVertices_ += Model->Meshes[i].Vertices.size();
    }

    // Process Texture References, Setup Meshes
    for (unsigned long i = 0; i < Model->Meshes.size(); i++) {
        for (unsigned long Index = 0; Index < Model->Meshes[i].TextureReferences_.size(); Index++) { // IF TEXTURES DONT WORK, CHECK HERE!!!!!!!!!!!!!!!!!!!!!!!!!!!!!!!!!!!!!!!!!!!!!!!!!!!

            int TextureIndex = Model->Meshes[i].TextureReferences_[Index];
        
            if (TextureIndex == -1) {
                SystemUtils_->Logger_->Log("Failed To Find Corresponding Texture", 8);
                Model->Meshes[i].TextureIDs.push_back(-1);
                Model->Meshes[i].TextureColorChannels_.push_back(0);
            } else {
                Model->Meshes[i].TextureIDs.push_back(Model->OpenGLTextureIDs_[TextureIndex]);
                Model->Meshes[i].TextureColorChannels_.push_back(Model->TexturesToPushToGPU_[TextureIndex].Channels);
            }
    

        }
        Model->Meshes[i].SetupMesh();
        // Perhaps save mem by erasing the vertices after pusning? (also indices)
    }


    Model->LoadingFinishTime_ = glfwGetTime();
    Model->TotalLoadingTime_ = Model->LoadingFinishTime_ - Model->LoadingStartTime_;
    double VertsPerSec = Model->TotalVertices_ / Model->TotalLoadingTime_;
    SystemUtils_->Logger_->Log(
        std::string("Model Loading Completed In ")
        + std::to_string(Model->TotalLoadingTime_)
        + std::string(" Seconds, ")
        + std::to_string(Model->TotalVertices_)
        + std::string(" Vertices, ")
        + std::to_string(VertsPerSec)
        + std::string(" Verts/Sec")
        ,5);


}

ERS_STRUCT_Texture ERS_CLASS_ModelLoader::LoadTexture(long ID, bool FlipTextures) {

    // Load Image Bytes Into Memory
    std::unique_ptr<ERS_STRUCT_IOData> ImageData = std::make_unique<ERS_STRUCT_IOData>();
    SystemUtils_->ERS_IOSubsystem_->ReadAsset(ID, ImageData.get());

    // Identify Image Format, Decode
    bool FreeImageLoadFail = false;
    FIMEMORY* FIImageData = FreeImage_OpenMemory(ImageData->Data.get(), ImageData->Size_B);
    FREE_IMAGE_FORMAT Format = FreeImage_GetFileTypeFromMemory(FIImageData);
    FIBITMAP* Image = FreeImage_LoadFromMemory(Format, FIImageData);
    FreeImage_CloseMemory(FIImageData);

    // Flip If Needed
    if (FlipTextures) {
        FreeImage_FlipVertical(Image);
    }


    // Get Metadata
    ERS_STRUCT_Texture Texture;
    Texture.HasImageData = false;
    Texture.ImageData = NULL;
    int Width, Height, Channels;
    if (FreeImage_GetWidth(Image) != 0) {
        Width = FreeImage_GetWidth(Image);
        Height = FreeImage_GetHeight(Image);
        Channels = FreeImage_GetLine(Image) / FreeImage_GetWidth(Image);
    } else {
        SystemUtils_->Logger_->Log(std::string("FreeImage Error Loading Texture '") + std::to_string(ID) + std::string("' , Width/Height Are Zero Falling Back To STB_Image"), 7);
        FreeImageLoadFail = true;
    }

    // Channel Sanity Check
    if ((Channels < 1) || (Channels > 4)) {
        SystemUtils_->Logger_->Log(std::string("FreeImage Failed Identify Number Of Channels On Texture '") + std::to_string(ID) + std::string("' Falling Back To STB_Image"), 7);
        FreeImageLoadFail = true;
    }


    // If FreeImage Failed, Try STB
    if (FreeImageLoadFail) {

        
        Texture.ImageBytes = stbi_load_from_memory(ImageData->Data.get(), ImageData->Size_B, &Width, &Height, &Channels, 0); 
        
        // Perform Sanity Checks
        if ((Channels < 1) || (Channels > 4)) {
            SystemUtils_->Logger_->Log(std::string("Fallback STB_Image Library Loading Failed On Texture '") + std::to_string(ID) + std::string("' , Image Has Invalid Number Of Channels '") + std::to_string(Channels) + std::string("'"), 8);
            return Texture;
        }
        if ((Width <= 0) || (Height <= 0)) {
            SystemUtils_->Logger_->Log(std::string("Fallback STB_Image Library Loading Failed On Texture '") + std::to_string(ID) + std::string("' , Image Has Invalid Width/Height"), 8);
            return Texture;
        }


    } else {
        Texture.ImageBytes = FreeImage_GetBits(Image);
    }

    // Create Texture, Populate
    Texture.Channels = Channels;
    Texture.Height = Height;
    Texture.Width = Width;
    Texture.ImageData = Image;
    Texture.HasImageData = true;
    Texture.Path = std::to_string(ID);
    Texture.ID = ID;
    Texture.FreeImageBackend = !FreeImageLoadFail;
    
    

    // Return Value
    return Texture;

}

void ERS_CLASS_ModelLoader::ReferenceThread() {

    while (!ExitRefThread_) {

        // Check Reference List
        BlockRefThread_.lock();
        for (unsigned long i = 0; i < ModelsToRefrence_.size(); i++) {
            unsigned long TargetID = ModelsToRefrence_[i]->AssetID;
            long MatchIndex = CheckIfModelAlreadyLoaded(TargetID);
            if (MatchIndex != -1) {
                if (LoadedModelRefrences_[MatchIndex]->FullyReady) {


                    std::shared_ptr<ERS_STRUCT_Model> Target = ModelsToRefrence_[i];
                    std::shared_ptr<ERS_STRUCT_Model> Source = LoadedModelRefrences_[MatchIndex];



                    Target->Meshes = Source->Meshes;
                    Target->OpenGLTextureIDs_ = Source->OpenGLTextureIDs_;
                    Target->TextureIDs = Source->TextureIDs;
                    Target->TotalIndices_ = Source->TotalIndices_;
                    Target->TotalVertices_ = Source->TotalVertices_;
                    Target->TotalLoadingTime_ = Source->TotalLoadingTime_;
                    Target->FullyReady = true;

                    ModelsToRefrence_.erase(ModelsToRefrence_.begin() + i);
                    BlockRefThread_.unlock();
                    break;
                }
            }

        }
        BlockRefThread_.unlock();

        std::this_thread::sleep_for(std::chrono::milliseconds(2));

    }

}

void ERS_CLASS_ModelLoader::AddModelToReferenceQueue(long AssetID, std::shared_ptr<ERS_STRUCT_Model> Model) {

    Model->AssetID = AssetID;
    ModelsToRefrence_.push_back(Model);

}


void ERS_CLASS_ModelLoader::LoadModel(long AssetID, std::shared_ptr<ERS_STRUCT_Model> Model, bool FlipTextures) {

    // Check If Already In Refs
    if (EnableReferenceLoading_) {
        BlockRefThread_.lock();
        if (CheckIfModelAlreadyLoaded(AssetID) != -1) {
            AddModelToReferenceQueue(AssetID, Model);
            BlockRefThread_.unlock();
            return;
        }
        else {
            LoadedModelRefrences_.push_back(Model);
            BlockRefThread_.unlock();
        }
    }

    // Log Loading For Debugging Purposes
    SystemUtils_->Logger_->Log(std::string(std::string("Loading Model '") + std::to_string(AssetID) + std::string("'")).c_str(), 4);
    Model->LoadingStartTime_ = glfwGetTime();

    // Read Metadata From Asset
    std::unique_ptr<ERS_STRUCT_IOData> ModelMetadata = std::make_unique<ERS_STRUCT_IOData>();
    SystemUtils_->ERS_IOSubsystem_->ReadAsset(AssetID, ModelMetadata.get());
    std::string ModelMetadataString = std::string((const char*)ModelMetadata->Data.get());
    YAML::Node Metadata = YAML::Load(ModelMetadataString);

    // Process Metadata
    std::string Name;
    long ModelID;
    std::vector<std::string> TexturePaths;
    std::vector<long> TextureIDs;
    try {
        Name = Metadata["Name"].as<std::string>();
        ModelID = Metadata["ModelID"].as<long>();
        YAML::Node TexturePathNode = Metadata["TextureIDs"];
        for (YAML::const_iterator it=TexturePathNode.begin(); it!=TexturePathNode.end(); ++it) {
            TexturePaths.push_back(it->first.as<std::string>());
            TextureIDs.push_back(it->second.as<long>());
        }
    } catch(YAML::BadSubscript&) {
        SystemUtils_->Logger_->Log(std::string(std::string("Error Loading Model '") + std::to_string(AssetID) + std::string("', Asset Metadata Corrupt")).c_str(), 9);
        return;
    } catch(YAML::TypedBadConversion<long>&) {
        SystemUtils_->Logger_->Log(std::string(std::string("Error Loading Model '") + std::to_string(AssetID) + std::string("', ModelID/TextureIDs Corrupt")).c_str(), 9);
        return;        
    } catch(YAML::TypedBadConversion<std::string>&) {
        SystemUtils_->Logger_->Log(std::string(std::string("Error Loading Model '") + std::to_string(AssetID) + std::string("', Model Name Corrupt")).c_str(), 9);
        return;        
    } 

    if (Model->Name == std::string("Loading...")) {
        Model->Name = Name.substr(Name.find_last_of("/") + 1, Name.length()-1);
    }

    // Spawn Threads To Load Textures
    std::vector<std::future<ERS_STRUCT_Texture>> DecodedTextures;
    for (int i = 0; (long)i < (long)TexturePaths.size(); i++) {
        SystemUtils_->Logger_->Log(std::string(std::string("Assigning Texture To Thread With ID: ") + std::to_string(TextureIDs[i])).c_str(), 4);
        DecodedTextures.push_back(std::async(&ERS_CLASS_ModelLoader::LoadTexture, this, TextureIDs[i], FlipTextures));
    }


    // FIXME: fix the loader not matching the textures to the model
    // perhaps also add a warning message to the system so that it will log when it can't find a texture?

    // Read Mesh
    Assimp::Importer Importer;
    SystemUtils_->Logger_->Log(std::string(std::string("Loading Model With ID: ") + std::to_string(AssetID)).c_str(), 3);

    std::unique_ptr<ERS_STRUCT_IOData> ModelData = std::make_unique<ERS_STRUCT_IOData>();
    SystemUtils_->ERS_IOSubsystem_->ReadAsset(ModelID, ModelData.get());
    const aiScene* Scene = Importer.ReadFileFromMemory(ModelData->Data.get(), (int)ModelData->Size_B, aiProcess_Triangulate | aiProcess_GenSmoothNormals | aiProcess_FlipUVs | aiProcess_CalcTangentSpace | aiProcess_PreTransformVertices | aiProcess_JoinIdenticalVertices, "");

    // Log Errors
    if (!Scene || Scene->mFlags & AI_SCENE_FLAGS_INCOMPLETE || !Scene->mRootNode) {
        SystemUtils_->Logger_->Log(std::string(std::string("Model Loading Error: ") + std::string(Importer.GetErrorString())).c_str(), 10);
        Model->IsReadyForGPU = false;
        return;
    }

    // Decode Mesh, Create Texture Pointers
    ProcessNode(&(*Model), Scene->mRootNode, Scene, TexturePaths);

    // Get Texture Images From Loader, Push Into Vector
    for (unsigned long i = 0; i < DecodedTextures.size(); i++) {
        SystemUtils_->Logger_->Log(std::string(std::string("Getting Texture With ID: ") + std::to_string(TextureIDs[i])).c_str(), 4);
        Model->TexturesToPushToGPU_.push_back(DecodedTextures[i].get());
    }


    // Set Ready For GPU
    Model->IsReadyForGPU = true;
}

long ERS_CLASS_ModelLoader::CheckIfModelAlreadyLoaded(long AssetID) {

    long Index = -1;    

    // Iterate Through List OF Models Aready Loading/Loaded
    for (unsigned long i = 0; i < LoadedModelRefrences_.size(); i++) {
        LoadedModelRefrences_[i]->AssetID;
        if (LoadedModelRefrences_[i]->AssetID == AssetID) {
            Index = i;
        }
    }

    return Index;

}

void ERS_CLASS_ModelLoader::ProcessNode(ERS_STRUCT_Model* Model, aiNode *Node, const aiScene *Scene, std::vector<std::string> TexturePaths) {


    // Process Meshes In Current Node
    for (unsigned int i = 0; i < Node->mNumMeshes; i++) {
        aiMesh* Mesh = Scene->mMeshes[Node->mMeshes[i]];
        Model->Meshes.push_back(
            ProcessMesh(
                (unsigned long)Mesh->mNumVertices,
                (unsigned long)Mesh->mNumFaces*3,
                Mesh,
                Scene,
                TexturePaths
            )
        );

    }

    // Process Children Nodes
    for (unsigned int i = 0; i < Node->mNumChildren; i++) {
        ProcessNode(Model, Node->mChildren[i], Scene, TexturePaths);
    }


}

ERS_STRUCT_Mesh ERS_CLASS_ModelLoader::ProcessMesh(unsigned long PreallocVertSize, unsigned long PreallocIndSize, aiMesh *Mesh, const aiScene *Scene, std::vector<std::string> TexturePaths) {

    // Create Data Holders
    ERS_STRUCT_Mesh OutputMesh;


    OutputMesh.Vertices.reserve(PreallocVertSize);
    OutputMesh.Indices.reserve(PreallocIndSize);

    // Iterate Through Meshes' Vertices
    for (unsigned int i = 0; i < Mesh->mNumVertices; i++) {

        // Hold Vertex Data
        ERS_STRUCT_Vertex Vertex;
        glm::vec3 Vector;


        Vector.x = Mesh->mVertices[i].x;
        Vector.y = Mesh->mVertices[i].y;
        Vector.z = Mesh->mVertices[i].z;
        Vertex.Position = Vector;

        if (Mesh->HasNormals())
        {
            Vector.x = Mesh->mNormals[i].x;
            Vector.y = Mesh->mNormals[i].y;
            Vector.z = Mesh->mNormals[i].z;
            Vertex.Normal = Vector;
        }

        if (Mesh->mTextureCoords[0]) {

            glm::vec2 Vec;

            // Get Texture Coordinates
            Vec.x = Mesh->mTextureCoords[0][i].x;
            Vec.y = Mesh->mTextureCoords[0][i].y;
            Vertex.TexCoords = Vec;

            // Tangent
            Vector.x = Mesh->mTangents[i].x;
            Vector.y = Mesh->mTangents[i].y;
            Vector.z = Mesh->mTangents[i].z;
            Vertex.Tangent = Vector;

            // Bitangent
            Vector.x = Mesh->mBitangents[i].x;
            Vector.y = Mesh->mBitangents[i].y;
            Vector.z = Mesh->mBitangents[i].z;
            Vertex.Bitangent = Vector;

        } else {
            Vertex.TexCoords = glm::vec2(0.0f, 0.0f);
        }

        OutputMesh.Vertices.push_back(Vertex);



    }

    // Iterate Through Faces
    for (unsigned int i = 0; i < Mesh->mNumFaces; i++) {

        aiFace Face = Mesh->mFaces[i];

        // Get Face Indices
        for (unsigned int j = 0; j < Face.mNumIndices; j++) {
            OutputMesh.Indices.push_back(Face.mIndices[j]);
        }
    }

    // Process Materials
    aiMaterial* Material = Scene->mMaterials[Mesh->mMaterialIndex];
    LoadMaterialTextures(&OutputMesh.TextureReferences_, &OutputMesh.TextureNames, TexturePaths, Material, aiTextureType_AMBIENT, "texture_ambient");
    LoadMaterialTextures(&OutputMesh.TextureReferences_, &OutputMesh.TextureNames, TexturePaths, Material, aiTextureType_AMBIENT_OCCLUSION, "texture_ambient_occlusion");
    LoadMaterialTextures(&OutputMesh.TextureReferences_, &OutputMesh.TextureNames, TexturePaths, Material, aiTextureType_BASE_COLOR, "texture_base_color");
    LoadMaterialTextures(&OutputMesh.TextureReferences_, &OutputMesh.TextureNames, TexturePaths, Material, aiTextureType_DIFFUSE, "texture_diffuse");
    LoadMaterialTextures(&OutputMesh.TextureReferences_, &OutputMesh.TextureNames, TexturePaths, Material, aiTextureType_DIFFUSE_ROUGHNESS, "texture_diffuse_roughness");
    LoadMaterialTextures(&OutputMesh.TextureReferences_, &OutputMesh.TextureNames, TexturePaths, Material, aiTextureType_DISPLACEMENT, "texture_displacement");
    LoadMaterialTextures(&OutputMesh.TextureReferences_, &OutputMesh.TextureNames, TexturePaths, Material, aiTextureType_EMISSION_COLOR, "texture_emission_color");
    LoadMaterialTextures(&OutputMesh.TextureReferences_, &OutputMesh.TextureNames, TexturePaths, Material, aiTextureType_EMISSIVE, "texture_emissive");
    LoadMaterialTextures(&OutputMesh.TextureReferences_, &OutputMesh.TextureNames, TexturePaths, Material, aiTextureType_HEIGHT, "texture_height");
    LoadMaterialTextures(&OutputMesh.TextureReferences_, &OutputMesh.TextureNames, TexturePaths, Material, aiTextureType_LIGHTMAP, "texture_lightmap");
    LoadMaterialTextures(&OutputMesh.TextureReferences_, &OutputMesh.TextureNames, TexturePaths, Material, aiTextureType_METALNESS, "texture_metalness");
    LoadMaterialTextures(&OutputMesh.TextureReferences_, &OutputMesh.TextureNames, TexturePaths, Material, aiTextureType_NONE, "texture_none");
    LoadMaterialTextures(&OutputMesh.TextureReferences_, &OutputMesh.TextureNames, TexturePaths, Material, aiTextureType_NORMAL_CAMERA, "texture_normal_camera");
    LoadMaterialTextures(&OutputMesh.TextureReferences_, &OutputMesh.TextureNames, TexturePaths, Material, aiTextureType_NORMALS, "texture_normals");
    LoadMaterialTextures(&OutputMesh.TextureReferences_, &OutputMesh.TextureNames, TexturePaths, Material, aiTextureType_OPACITY, "texture_opacity");
    LoadMaterialTextures(&OutputMesh.TextureReferences_, &OutputMesh.TextureNames, TexturePaths, Material, aiTextureType_REFLECTION, "texture_reflection");
    LoadMaterialTextures(&OutputMesh.TextureReferences_, &OutputMesh.TextureNames, TexturePaths, Material, aiTextureType_SHININESS, "texture_shininess");
    LoadMaterialTextures(&OutputMesh.TextureReferences_, &OutputMesh.TextureNames, TexturePaths, Material, aiTextureType_SPECULAR, "texture_specular");
    LoadMaterialTextures(&OutputMesh.TextureReferences_, &OutputMesh.TextureNames, TexturePaths, Material, aiTextureType_UNKNOWN, "texture_unknown");

    // Return Populated Mesh
    return OutputMesh;

}

void ERS_CLASS_ModelLoader::LoadMaterialTextures(std::vector<int>* IDs, std::vector<std::string>* Types, std::vector<std::string> TextureList, aiMaterial *Mat, aiTextureType Type, std::string TypeName) {

    // Iterate Through Textures
    for (unsigned int i=0; i< Mat->GetTextureCount(Type); i++) {


        // Calculate Texture Path
        aiString TextureString;
        Mat->GetTexture(Type, i, &TextureString);
        std::string TextureIdentifier = std::string(std::string(TextureString.C_Str()));

        std::string Message = std::string("Model Requesting Texture Of Type '") + TypeName + std::string("' With Identifier '") + TextureIdentifier + std::string("'");
        SystemUtils_->Logger_->Log(Message, 3);

        // Search Texture List For Index Of Same Match, Add -1 If Not Found
        int Index = -1;
        for (unsigned long x = 0; x < TextureList.size(); x++) {
            if (TextureList[x] == TextureIdentifier) {
                SystemUtils_->Logger_->Log(std::string("Found Matching Texture '") + TextureList[x] + std::string("'"), 3);
                Index = x;
                break;
            }
        }

        // If Initial Search Failed To Match, Try Again By Only Checking End Of Path
        if (Index == -1) {
            SystemUtils_->Logger_->Log(std::string("Initial Model-Texture Matching Failed On Texture '") + TextureIdentifier + std::string("', Attempting Check With Substring"), 4);
            for (unsigned long x = 0; x < TextureList.size(); x++) {
                if (TextureList[x].substr(TextureList[x].find_last_of("/") + 1, TextureList[x].length()) == TextureIdentifier.substr(TextureIdentifier.find_last_of("/") + 1, TextureIdentifier.length() - 1)) {
                    SystemUtils_->Logger_->Log(std::string("Found Matching Texture During Substring Match '") + TextureList[x] + std::string("'"), 4);
                    Index = x;
                    break;
                }
            }
        }

        // If None Of Those Worked, Log Failure
        if (Index == -1) { 
            SystemUtils_->Logger_->Log(std::string("Failed To Find Suitable Texture Match, Texture Will Not Load"), 8);
        }


        // Add To Output Vert
        IDs->push_back(Index);
        Types->push_back(TypeName);
    }


}
<|MERGE_RESOLUTION|>--- conflicted
+++ resolved
@@ -193,13 +193,8 @@
                     SystemUtils_->Logger_->Log(std::string("Texture With ID '") + Model->TexturesToPushToGPU_[i].Path + std::string("' For Model '") + Model->Name + std::string("' Has Unsupported Number Of Channels: ") + std::to_string(Model->TexturesToPushToGPU_[i].Channels), 8);
                 }  
             }
-<<<<<<< HEAD
 
             glGenerateMipmap(GL_TEXTURE_2D);
-
-=======
-            glGenerateMipmap(GL_TEXTURE_2D);
->>>>>>> 97f788be
 
         } else {
             SystemUtils_->Logger_->Log("Texture Failed To Load, Cannot Push To GPU", 9);
